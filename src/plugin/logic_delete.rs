--- conflicted
+++ resolved
@@ -26,13 +26,8 @@
     pub fn new(column: &str) -> Self {
         Self {
             column: column.to_string(),
-<<<<<<< HEAD
-            deleted: 0,
-            un_deleted: 1,
-=======
             deleted: 1,
             un_deleted: 0,
->>>>>>> bf725f2b
         }
     }
     pub fn new_opt(column: &str, deleted: i32, un_deleted: i32) -> Self {
